try:
    from ._version import __version__
except ImportError:
    # Fallback when using the package in dev mode without installing
    # in editable mode with pip. It is highly recommended to install
    # the package from a stable release or in editable mode: https://pip.pypa.io/en/stable/topics/local-project-installs/#editable-installs
    import warnings
    warnings.warn("Importing 'jupyter_rtc_core' outside a proper installation.")
    __version__ = "dev"

<<<<<<< HEAD
from .app import RtcExtensionApp
=======
from traitlets.config import Config

from .handlers import setup_handlers
from .outputs.connection import RTCWebsocketConnection
from .outputs.handlers import setup_handlers as setup_output_handlers
from .outputs.manager import OutputsManager
>>>>>>> 4b195456


def _jupyter_labextension_paths():
    return [{
        "src": "labextension",
        "dest": "@jupyter/rtc-core"
    }]


def _jupyter_server_extension_points():
    return [{
<<<<<<< HEAD
        "module": "jupyter_rtc_core",
        "app": RtcExtensionApp
    }]
=======
        "module": "jupyter_rtc_core"
    }]


def _link_jupyter_server_extension(server_app):
    """Setup custom config needed by this extension."""
    server_app.kernel_websocket_connection_class = RTCWebsocketConnection
    c = Config()
    c.ServerApp.kernel_websocket_connection_class = "jupyter_rtc_core.outputs.connection.RTCWebsocketConnection"
    server_app.update_config(c)


def _load_jupyter_server_extension(server_app):
    """Registers the API handler to receive HTTP requests from the frontend extension.

    Parameters
    ----------
    server_app: jupyterlab.labapp.LabApp
        JupyterLab application instance
    """
    setup_handlers(server_app.web_app)
    setup_output_handlers(server_app.web_app)
    om = OutputsManager(config=server_app.config)
    server_app.web_app.settings["outputs_manager"] = om

    name = "jupyter_rtc_core"
    server_app.log.info(f"Registered {name} server extension")
>>>>>>> 4b195456
<|MERGE_RESOLUTION|>--- conflicted
+++ resolved
@@ -8,16 +8,12 @@
     warnings.warn("Importing 'jupyter_rtc_core' outside a proper installation.")
     __version__ = "dev"
 
-<<<<<<< HEAD
-from .app import RtcExtensionApp
-=======
 from traitlets.config import Config
 
 from .handlers import setup_handlers
 from .outputs.connection import RTCWebsocketConnection
 from .outputs.handlers import setup_handlers as setup_output_handlers
 from .outputs.manager import OutputsManager
->>>>>>> 4b195456
 
 
 def _jupyter_labextension_paths():
@@ -29,11 +25,6 @@
 
 def _jupyter_server_extension_points():
     return [{
-<<<<<<< HEAD
-        "module": "jupyter_rtc_core",
-        "app": RtcExtensionApp
-    }]
-=======
         "module": "jupyter_rtc_core"
     }]
 
@@ -60,5 +51,4 @@
     server_app.web_app.settings["outputs_manager"] = om
 
     name = "jupyter_rtc_core"
-    server_app.log.info(f"Registered {name} server extension")
->>>>>>> 4b195456
+    server_app.log.info(f"Registered {name} server extension")